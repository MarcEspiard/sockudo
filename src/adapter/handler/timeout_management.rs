--- conflicted
+++ resolved
@@ -56,23 +56,19 @@
                 // Update connection status to indicate ping sent
                 ws.state.status = crate::websocket::ConnectionStatus::PingSent(std::time::Instant::now());
                 let ping_message = PusherMessage::ping();
-<<<<<<< HEAD
                 ws.send_message(&ping_message)
             };
 
             match ping_result {
                 Ok(_) => {
-=======
-                if ws.send_message(&ping_message).is_ok() {
->>>>>>> 53433d7c
                     debug!(
                         "Sent ping to socket {} due to activity timeout",
                         socket_id_clone
                     );
-                    
+
                     // Release locks before waiting for pong
                     drop(conn_manager);
-                    
+
                     // Wait for pong response
                     sleep(Duration::from_secs(30)).await;
 
@@ -105,7 +101,7 @@
                         "Failed to send ping to socket {} (connection likely closed by client): {}",
                         socket_id_clone, e
                     );
-                    
+
                     // Clean up the connection since it's broken
                     // Note: cleanup_connection expects the connection to still exist
                     conn_manager.cleanup_connection(&app_id_clone, conn).await;
